# Copyright (C) 2007-2020 Damon Lynch <damonlynch@gmail.com>

# This file is part of Rapid Photo Downloader.
#
# Rapid Photo Downloader is free software: you can redistribute it and/or
# modify
# it under the terms of the GNU General Public License as published by
# the Free Software Foundation, either version 3 of the License, or
# (at your option) any later version.
#
# Rapid Photo Downloader is distributed in the hope that it will be useful,
# but WITHOUT ANY WARRANTY; without even the implied warranty of
# MERCHANTABILITY or FITNESS FOR A PARTICULAR PURPOSE.  See the
# GNU General Public License for more details.
#
# You should have received a copy of the GNU General Public License
# along with Rapid Photo Downloader.  If not,
# see <http://www.gnu.org/licenses/>.

__author__ = "Damon Lynch"
__copyright__ = "Copyright 2007-2021, Damon Lynch"

from enum import Enum, IntEnum
from PyQt5.QtCore import Qt
from PyQt5.QtGui import QFont, QFontMetrics, QColor

PROGRAM_NAME = "Rapid Photo Downloader"
logfile_name = "rapid-photo-downloader.log"

remote_versions_file = "https://damonlynch.net/rapid/version.json"

# If set to True, the ability to check for a new version will be removed
# from the user interface and disabled in program logic.
disable_version_check = False


class CheckNewVersionDialogResult(IntEnum):
    download = 1
    do_not_download = 2
    skip = 3
    open_website = 4


class CheckNewVersionDialogState(IntEnum):
    check = 1
    prompt_for_download = 2
    open_website = 3
    failed_to_contact = 4
    have_latest_version = 5


class ConflictResolution(IntEnum):
    skip = 1
    add_identifier = 2


class ErrorType(Enum):
    critical_error = 1
    serious_error = 2
    warning = 3


class PresetPrefType(Enum):
    preset_photo_subfolder = 1
    preset_video_subfolder = 2
    preset_photo_rename = 3
    preset_video_rename = 4


class PresetClass(Enum):
    builtin = 1
    custom = 2
    new_preset = 3
    remove_all = 4
    update_preset = 5
    edited = 6
    start_editor = 7


class DownloadStatus(Enum):
    # going to try to download it
    download_pending = 1

    # downloaded successfully
    downloaded = 2

    # downloaded ok but there was a warning
    downloaded_with_warning = 3

    # downloaded ok, but the file was not backed up, or had a problem
    # (overwrite or duplicate)
    backup_problem = 4

    # has not yet been downloaded (but might be if the user chooses)
    not_downloaded = 5

    # tried to download but failed, and the backup failed or had an error
    download_and_backup_failed = 6

    # tried to download but failed
    download_failed = 7


Downloaded = (
    DownloadStatus.downloaded,
    DownloadStatus.downloaded_with_warning,
    DownloadStatus.backup_problem,
)


DownloadWarning = {
    DownloadStatus.downloaded_with_warning,
    DownloadStatus.backup_problem,
}
DownloadFailure = {
    DownloadStatus.download_and_backup_failed,
    DownloadStatus.download_failed,
}


download_status_error_severity = {
    DownloadStatus.downloaded_with_warning: ErrorType.warning,
    DownloadStatus.backup_problem: ErrorType.serious_error,
    DownloadStatus.download_and_backup_failed: ErrorType.serious_error,
    DownloadStatus.download_failed: ErrorType.serious_error,
}


DownloadUpdateMilliseconds = 1000
DownloadUpdateSeconds = DownloadUpdateMilliseconds / 1000
# How many seconds to delay showing the time remaining and download speed
ShowTimeAndSpeedDelay = 8.0


class RightSideButton(IntEnum):
    destination = 0
    rename = 1
    jobcode = 2
    backup = 3


class ThumbnailCacheStatus(Enum):
    not_ready = 1
    orientation_unknown = 2
    ready = 3
    fdo_256_ready = 4
    generation_failed = 5


class ThumbnailCacheDiskStatus(Enum):
    found = 1
    not_found = 2
    failure = 3
    unknown = 4


class ThumbnailCacheOrigin(Enum):
    thumbnail_cache = 1
    fdo_cache = 2


class DisplayingFilesOfType(Enum):
    photos = 1
    videos = 2
    photos_and_videos = 3


BackupLocationType = DisplayingFilesOfType
BackupFailureType = DisplayingFilesOfType
DownloadingFileTypes = DisplayingFilesOfType


class WindowsDriveType(IntEnum):
    removable_disk = 2
    local_disk = 3
    network_drive = 4


class DestinationDisplayType(Enum):
    folder_only = 1
    usage_only = 2
    folders_and_usage = 3


class ExifSource(Enum):
    raw_bytes = 1
    app1_segment = 2
    actual_file = 3


class DestinationDisplayMousePos(Enum):
    normal = 1
    menu = 2


class DestinationDisplayTooltipState(Enum):
    menu = 1
    path = 2
    storage_space = 3


class DeviceType(Enum):
    camera = 1  # camera accessed using PTP
    camera_fuse = 2  # a camera-like device accessed using fuse, e.g. Apple iOS device
    volume = 3  # a memory card or external drive, etc.
    path = 4  # file system path


class BackupDeviceType:
    volume = 1
    path = 2


class DeviceState(Enum):
    pre_scan = 1
    scanning = 2
    idle = 3
    thumbnailing = 4
    downloading = 5
    finished = 6


class FileType(IntEnum):
    photo = 1
    video = 2


class FileExtension(Enum):
    raw = 1
    jpeg = 2
    heif = 3
    other_photo = 4
    video = 5
    audio = 6
    unknown = 7


class FileSortPriority(IntEnum):
    high = 1
    low = 2


class KnownDeviceType(IntEnum):
    volume_whitelist = 1
    volume_blacklist = 2
    camera_blacklist = 3


class RenameAndMoveStatus(Enum):
    download_started = 1
    download_completed = 2


class BackupStatus(Enum):
    backup_started = 1
    backup_completed = 2


class ThumbnailSize(IntEnum):
    width = 160
    height = 120


class ApplicationState(Enum):
    normal = 1
    exiting = 2


class PostCameraUnmountAction(Enum):
    scan = 1
    download = 2
    nothing = 3


class Show(IntEnum):
    all = 1
    new_only = 2


class Sort(IntEnum):
    modification_time = 1
    checked_state = 2
    filename = 3
    extension = 4
    file_type = 5
    device = 6


class JobCodeSort(IntEnum):
    last_used = 1
    code = 2


Checked_Status = {
    Qt.Checked: "checked",
    Qt.Unchecked: "unchecked",
    Qt.PartiallyChecked: "partially checked",
}


class Roles(IntEnum):
    previously_downloaded = Qt.UserRole
    extension = Qt.UserRole + 1
    download_status = Qt.UserRole + 2
    has_audio = Qt.UserRole + 3
    secondary_attribute = Qt.UserRole + 4
    path = Qt.UserRole + 5
    uri = Qt.UserRole + 6
    camera_memory_card = Qt.UserRole + 7
    scan_id = Qt.UserRole + 8
    device_details = Qt.UserRole + 9
    storage = Qt.UserRole + 10
    mtp = Qt.UserRole + 11
    is_camera = Qt.UserRole + 12
    sort_extension = Qt.UserRole + 13
    filename = Qt.UserRole + 14
    highlight = Qt.UserRole + 16
    folder_preview = Qt.UserRole + 17
    download_subfolder = Qt.UserRole + 18
    device_type = Qt.UserRole + 19
    download_statuses = Qt.UserRole + 20
    job_code = Qt.UserRole + 21
    uids = Qt.UserRole + 22


class ExtractionTask(Enum):
    undetermined = 1
    bypass = 2
    load_file_directly = 3
    load_file_and_exif_directly = 4
    load_file_directly_metadata_from_secondary = 5
    load_from_bytes = 6
    load_from_bytes_metadata_from_temp_extract = 7
    load_from_exif = 8
    extract_from_file = 9
    extract_from_file_and_load_metadata = 10
    load_from_exif_buffer = 11
    load_heif_directly = 12
    load_heif_and_exif_directly = 13


class ExtractionProcessing(Enum):
    resize = 1
    orient = 2
    strip_bars_photo = 3
    strip_bars_video = 4
    add_film_strip = 5


# Approach device uses to store timestamps
# i.e. whether assumes are located in utc timezone or local
class DeviceTimestampTZ(Enum):
    undetermined = 1
    unknown = 2
    is_utc = 3
    is_local = 4


class CameraErrorCode(Enum):
    inaccessible = 1
    locked = 2
    read = 3
    write = 4
    pair = 5
    mount = 6
    devicename = 7


class ViewRowType(Enum):
    header = 1
    content = 2


class Align(Enum):
    top = 1
    bottom = 2


class NameGenerationType(Enum):
    photo_name = 1
    video_name = 2
    photo_subfolder = 3
    video_subfolder = 4


class CustomColors(Enum):
    color1 = "#7a9c38"  # green
    color2 = "#cb493f"  # red
    color3 = "#d17109"  # orange
    color4 = "#4D8CDC"  # blue
    color5 = "#5f6bfe"  # purple
    color6 = "#6d7e90"  # greyish
    color7 = "#ffff00"  # bright yellow


PaleGray = "#d7d6d5"
DarkGray = "#35322f"
MediumGray = "#5d5b59"
DoubleDarkGray = "#1e1b18"


ExtensionColorDict = {
    FileExtension.raw: CustomColors.color1,
    FileExtension.video: CustomColors.color2,
    FileExtension.jpeg: CustomColors.color4,
    FileExtension.heif: CustomColors.color5,
    FileExtension.other_photo: CustomColors.color5,
}


def extensionColor(ext_type: FileExtension) -> QColor:
    try:
        return QColor(ExtensionColorDict[ext_type].value)
    except KeyError:
        return QColor(0, 0, 0)


FileTypeColorDict = {
    FileType.photo: CustomColors.color1,
    FileType.video: CustomColors.color2,
}


def fileTypeColor(file_type: FileType) -> QColor:
    try:
        return QColor(FileTypeColorDict[file_type].value)
    except KeyError:
        return QColor(CustomColors.color3.value)


# Position of preference values in file renaming and subfolder generation editor:
class PrefPosition(Enum):
    on_left = 1
    at = 2
    on_left_and_at = 3
    positioned_in = 4
    not_here = 5


# Values in minutes:
proximity_time_steps = [5, 10, 15, 30, 45, 60, 90, 120, 180, 240, 480, 960, 1440]


class TemporalProximityState(Enum):
    empty = 1
    pending = 2  # e.g. 2 devices scanning, only 1 scan finished
    generating = 3
    regenerate = 4
    generated = 5
    ctime_rebuild = 6
    ctime_rebuild_proceed = 7


class StandardFileLocations(Enum):
    home = 1
    desktop = 2
    file_system = 3
    documents = 4
    music = 5
    pictures = 6
    videos = 7
    downloads = 8


max_remembered_destinations = 10

ThumbnailBackgroundName = MediumGray
EmptyViewHeight = 20

DeviceDisplayPadding = 6
DeviceShadingIntensity = 104

# How many steps with which to highlight thumbnail cells
FadeSteps = 20
FadeMilliseconds = 700


# horizontal and vertical margin for thumbnail rectangles
thumbnail_margin = 10


def minPanelWidth() -> int:
    """
    Minimum width of panels on left and right side of main window.

    Derived from standard font size.

    :return: size in pixels
    """

    return int(QFontMetrics(QFont()).height() * 13.5)


def minFileSystemViewHeight() -> int:
    """
    Minimum height of file system views on left and right side of main window.

    Derived from standard font size.

    :return: size in pixels
    """

    return QFontMetrics(QFont()).height() * 7


def minGridColumnWidth() -> int:
    return int(QFontMetrics(QFont()).height() * 1.3333333333333333)


def standardProgressBarWidth() -> int:
    return int(QFontMetrics(QFont()).height() * 20)


# Sync with value in install.py
class Distro(Enum):
    debian = 1
    ubuntu = 2
    fedora = 3
    neon = 4
    linuxmint = 5
    zorin = 6
    arch = 7
    opensuse = 8
    manjaro = 9
    galliumos = 10
    peppermint = 11
    elementary = 13
    centos = 14
    centos7 = 15
    gentoo = 16
    deepin = 17
    kylin = 18
    popos = 19
    unknown = 20


orientation_offset = dict(
    arw=106,
    cr2=126,
    cr3=60000,  # assuming ExifTool (exiv2 >= 0.28 required for CR3)
    dcr=7684,
    dng=144,
    mef=144,
    mrw=152580,
    nef=144,
    nrw=94,
    orf=132,
    pef=118,
    raf=8000000,
    raw=742404,
    rw2=1004548,
    sr2=82,
    srw=46,
)
orientation_offset["3fr"] = 132

orientation_offset_exiftool = dict(
    arw=350,
    cr2=320,
    cr3=60000,
    crw=20,
    dcr=8196,
    dng=644,
    iiq=20,
    mef=376,
    mrw=152580,
    nef=392,
    nrw=94,
    orf=6148,
    pef=332,
    raf=70660,
    raw=548,
    rw2=709636,
    sr2=276,
    srw=126,
)
orientation_offset_exiftool["3fr"] = 376

datetime_offset = dict(
    arw=1540,
    cr2=1028,
    cr3=60000,  # assuming ExifTool
    dng=119812,
    mef=772,
    mrw=152580,
    nef=14340,
    nrw=1540,
    orf=6660,
    pef=836,
    raf=8000000,
    raw=964,
    rw2=3844,
    sr2=836,
    srw=508,
    mts=5000,
    m2t=5000,
    m2ts=5000,
    mp4=50000,
    avi=50000,
    mov=250000,
)
datetime_offset["3fr"] = 1540
datetime_offset["3gp"] = 5000

datetime_offset_exiftool = dict(
    arw=1540,
    cr2=1000,  # varies widely :-/
    cr3=60000,
    crw=20,
    dng=3000,  # varies widely :-/
    mef=772,
    mrw=152580,
    nef=13316,
    nrw=488,
    orf=7172,
    pef=836,
    raf=70660,
    raw=932,
    rw2=709636,
    sr2=836,
    srw=496,
    x3f=69220070,
    mts=5000,
    m2t=5000,
    m2ts=5000,
    mp4=50000,
    avi=50000,
    mov=250000,
)
datetime_offset_exiftool["3fr"] = 1042
datetime_offset_exiftool["3gp"] = 5000

all_tags_offset = dict(
    arw=1848,
    cr2=94622,
    cr3=60000,  # assuming ExifTool
    dng=143774,
    mef=965,
    mrw=183096,
    nef=1126814,
    nrw=1848,
    orf=812242,
    pef=1042,
    raf=8000000,
    raw=890885,
    rw2=1205458,
    sr2=1080,
    srw=614,
)
all_tags_offset["3fr"] = 1848

all_tags_offset_exiftool = dict(
    arw=1540,
    cr2=104453,
    cr3=60000,
    dng=143774,
    dcr=10450,
    mef=965,
    mrw=183096,
    nef=77213623,
    nrw=1848,
    orf=29113613,
    pef=183096,
    raf=84792,
    raw=890885,
    rw2=1205458,
    sr2=1080,
    srw=222418,
    x3f=7380128,
    mp4=130000,
    mts=1300000,
    mt2=1300000,
    m2ts=1300000,
    avi=50000,
    mov=250000,
)
all_tags_offset_exiftool["3fr"] = 1042

thumbnail_offset = dict(
    jpg=100000,
    jpeg=100000,
    dng=100000,
    avi=500000,
    mod=500000,
    mov=2000000,
    mp4=2000000,
    mts=600000,
    m2t=600000,
    mpg=500000,
    mpeg=500000,
    tod=500000,
)

# Repeat video information here
thumbnail_offset_exiftool = dict(
    cr2=694277,
    cr3=45470,
    mrw=84792,
    nef=77213623,
    nrw=45470,
    raf=8000000,
    raw=890885,
    rw2=1205458,
    sr2=222418,
    srw=812242,
    avi=500000,
    mod=500000,
    mov=2000000,
    mp4=2000000,
    mts=600000,
    m2t=600000,
    mpg=500000,
    mpeg=500000,
    tod=500000,
)


class RememberThisMessage(Enum):
    remember_choice = 1
    do_not_ask_again = 2
    do_not_warn_again = 3
    do_not_warn_again_about_missing_libraries = 4


class RememberThisButtons(Enum):
    yes_no = 1
    ok = 2


class CompletedDownloads(IntEnum):
    keep = 1
    clear = 2
    prompt = 3


class TreatRawJpeg(IntEnum):
    one_photo = 1
    two_photos = 2


class MarkRawJpeg(IntEnum):
    no_jpeg = 1
    no_raw = 2
    both = 3


# see https://developer.mozilla.org/en-US/docs/Mozilla/Localization/Localization_and_Plurals
class Plural(Enum):
    zero = 1
    two_form_single = 2
    two_form_plural = 3


class ScalingAction(Enum):
    turned_on = 1
    not_set = 2
    already_set = 3


class ScalingDetected(Enum):
    Qt = 1
    Xsetting = 2
    Qt_and_Xsetting = 3
    undetected = 4


# Use the character . to for download_name and path to indicate the user manually marked a
# file as previously downloaded
<<<<<<< HEAD
manually_marked_previously_downloaded = '.'
=======
manually_marked_previously_downloaded = "."

filtered_file_browser_directories = {
    "$RECYCLE.BIN",
    "System Volume Information",
    "msdownld.tmp",
}


non_system_root_folders = [
    '/home',
    '/media',
    '/mnt',
]
>>>>>>> 9501ea1f
<|MERGE_RESOLUTION|>--- conflicted
+++ resolved
@@ -766,9 +766,6 @@
 
 # Use the character . to for download_name and path to indicate the user manually marked a
 # file as previously downloaded
-<<<<<<< HEAD
-manually_marked_previously_downloaded = '.'
-=======
 manually_marked_previously_downloaded = "."
 
 filtered_file_browser_directories = {
@@ -783,4 +780,3 @@
     '/media',
     '/mnt',
 ]
->>>>>>> 9501ea1f
