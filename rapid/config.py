# -*- coding: latin1 -*-
### Copyright (C) 2007 - 2012 Damon Lynch <damonlynch@gmail.com>

### This program is free software; you can redistribute it and/or modify
### it under the terms of the GNU General Public License as published by
### the Free Software Foundation; either version 2 of the License, or
### (at your option) any later version.

### This program is distributed in the hope that it will be useful,
### but WITHOUT ANY WARRANTY; without even the implied warranty of
### MERCHANTABILITY or FITNESS FOR A PARTICULAR PURPOSE.  See the
### GNU General Public License for more details.

### You should have received a copy of the GNU General Public License
### along with this program; if not, write to the Free Software
### Foundation, Inc., 51 Franklin Street, Fifth Floor, Boston, MA 02110-1301
### USA

<<<<<<< HEAD
version = '0.4.4~a1'
=======
version = '0.4.4'
>>>>>>> 3250ee91

GCONF_KEY="/apps/rapid-photo-downloader"

DBUS_NAME = "net.damonlynch.RapidPhotoDownloader"

#i18n
APP_NAME = "rapid-photo-downloader"

MEDIA_LOCATION = "/media"

SKIP_DOWNLOAD = "skip download"
ADD_UNIQUE_IDENTIFIER = "add unique identifier"

# These next three values are fall back values that are used only 
# if calls to xdg-user-dir fail
DEFAULT_PHOTO_LOCATIONS = ['Pictures',  'Photos'] 
DEFAULT_BACKUP_LOCATION = 'Pictures'
DEFAULT_VIDEO_BACKUP_LOCATION = 'Videos'

DEFAULT_VIDEO_LOCATIONS = ['Videos']

CRITICAL_ERROR = 1
SERIOUS_ERROR = 2
WARNING = 3

STATUS_DOWNLOAD_PENDING = 0                 # going to try to download it
STATUS_DOWNLOADED = 1                       # downloaded successfully
STATUS_DOWNLOADED_WITH_WARNING = 2          # downloaded ok but there was a warning
STATUS_BACKUP_PROBLEM = 3                   # downloaded ok, but the file was not backed up, or had a problem (overwrite or duplicate)
STATUS_NOT_DOWNLOADED = 4                   # has not yet been downloaded (but might be if the user chooses)
STATUS_DOWNLOAD_AND_BACKUP_FAILED = 5       # tried to download but failed, and the backup failed or had an error
STATUS_DOWNLOAD_FAILED = 6                  # tried to download but failed
STATUS_WARNING = 7                          # warning (shown in pre-download preview)
STATUS_CANNOT_DOWNLOAD = 8                  # cannot be downloaded

DEFAULT_WINDOW_WIDTH = 670
DEFAULT_WINDOW_HEIGHT = 650

<|MERGE_RESOLUTION|>--- conflicted
+++ resolved
@@ -16,11 +16,7 @@
 ### Foundation, Inc., 51 Franklin Street, Fifth Floor, Boston, MA 02110-1301
 ### USA
 
-<<<<<<< HEAD
-version = '0.4.4~a1'
-=======
 version = '0.4.4'
->>>>>>> 3250ee91
 
 GCONF_KEY="/apps/rapid-photo-downloader"
 
